# ==============================================================================
# Docker Compose - Borgmatic API with Docker Socket Proxy (Secured)
# ==============================================================================
# Ce fichier montre les deux configurations possibles :
# 1. Avec Docker Socket Proxy (RECOMMANDÉ pour production)
# 2. Sans Docker Socket Proxy (accès direct au socket - développement uniquement)
#
# Usage:
#   cp docker-compose.example.yml docker-compose.yml
#   cp .env.example .env
#   # Éditer .env avec vos valeurs
#   docker-compose up -d
# ==============================================================================

# ==============================================================================
# RÉSEAUX
# ==============================================================================
networks:
  # Réseau externe partagé avec Node-RED et Nextcloud AIO
  nodered_borgmatic_nextcloud:
    external: true
  
  # Réseau interne pour le Socket Proxy (pas d'accès Internet)
  # ⚠️ Décommenter si vous utilisez le Socket Proxy
  socket-proxy:
    driver: bridge
    internal: true

# ==============================================================================
# SERVICES
# ==============================================================================
services:
  # ============================================================================
  # DOCKER SOCKET PROXY - Couche de sécurité (RECOMMANDÉ)
  # ============================================================================
  # ⚠️ Décommenter toute cette section pour activer le Socket Proxy
  
  # docker-socket-proxy:
  #   image: tecnativa/docker-socket-proxy:latest
  #   container_name: docker-socket-proxy
  #   hostname: docker-socket-proxy
  #   restart: unless-stopped
  #   
  #   networks:
  #     - socket-proxy
  #   
  #   environment:
  #     # === Permissions Docker API ===
  #     # Ces permissions définissent ce que l'API peut faire via Docker
  #     
  #     # Lecture des conteneurs (docker ps, docker inspect)
  #     CONTAINERS: 1
  #     
  #     # Exécution de commandes dans les conteneurs (docker exec)
  #     # ⚠️ Nécessaire pour les backups AIO mais représente un risque
  #     # La whitelist exec dans borgmatic_api.py limite ce risque
  #     EXEC: 1
  #     
  #     # Lecture des volumes (docker volume ls)
  #     VOLUMES: 1
  #     
  #     # === TOUT LE RESTE EST BLOQUÉ ===
  #     
  #     # Opérations d'écriture dangereuses
  #     POST: 0           # Bloquer création de ressources
  #     DELETE: 0         # Bloquer suppression
  #     
  #     # Gestion avancée
  #     BUILD: 0          # Pas de docker build
  #     COMMIT: 0         # Pas de docker commit
  #     CONFIGS: 0        # Pas d'accès aux configs
  #     DISTRIBUTION: 0   # Pas d'accès à la distribution
  #     IMAGES: 0         # Pas de gestion d'images
  #     INFO: 1           # Autoriser docker info (pour healthcheck)
  #     NETWORKS: 0       # Pas de gestion réseau
  #     NODES: 0          # Pas d'accès Swarm nodes
  #     PING: 1           # Autoriser ping (pour healthcheck)
  #     PLUGINS: 0        # Pas d'accès aux plugins
  #     SECRETS: 0        # Pas d'accès aux secrets
  #     SERVICES: 0       # Pas d'accès Swarm services
  #     SESSION: 0        # Pas de session
  #     SWARM: 0          # Pas d'accès Swarm
  #     SYSTEM: 0         # Pas d'accès system
  #     TASKS: 0          # Pas d'accès aux tasks
  #     VERSION: 1        # Autoriser version (pour healthcheck)
  #     
  #     # Logs pour audit (optionnel)
  #     LOG_LEVEL: info
  #   
  #   volumes:
  #     # Socket Docker monté en LECTURE SEULE
  #     - /var/run/docker.sock:/var/run/docker.sock:ro
  #   
  #   security_opt:
  #     - no-new-privileges:true
  #   
  #   # Désactiver toutes les capabilities non nécessaires
  #   cap_drop:
  #     - ALL
  #   
  #   # Mode lecture seule du filesystem (sauf /run pour le socket)
  #   read_only: true
  #   tmpfs:
  #     - /run
  #   
  #   healthcheck:
  #     test: ["CMD", "wget", "--quiet", "--tries=1", "--spider", "http://localhost:2375/version"]
  #     interval: 30s
  #     timeout: 5s
  #     retries: 3
  #     start_period: 5s
  #   
  #   labels:
  #     - "com.centurylinklabs.watchtower.enable=false"

  # ============================================================================
  # BORGMATIC API - Application principale
  # ============================================================================
  borgmatic-api:
    image: ghcr.io/quentinreytinas/borgmatic-api-nextcloud-aio:latest
    container_name: borgmatic-api
    hostname: borgmatic-api
    restart: unless-stopped
    
    # ⚠️ IMPORTANT: Décommenter cette ligne si vous utilisez le Socket Proxy
    # depends_on:
    #   docker-socket-proxy:
    #     condition: service_healthy
    
    networks:
      - nodered_borgmatic_nextcloud  # Communication avec Node-RED
      # ⚠️ Décommenter si vous utilisez le Socket Proxy
      # - socket-proxy                  # Communication avec le proxy
    
    environment:
<<<<<<< HEAD
      # === SÉCURITÉ: Générer avec: openssl rand -hex 32 ===
      API_TOKEN: "CHANGEME_GENERATE_STRONG_TOKEN"
      API_READ_TOKEN: "CHANGEME_GENERATE_STRONG_TOKEN"
      APP_FROM_HEADER: "NodeRED-Internal"
      DOCKER_HOST: "tcp://docker-socket-proxy:2375"
=======
      # ========================================================================
      # SÉCURITÉ - AUTHENTIFICATION (OBLIGATOIRE)
      # ========================================================================
      # Token d'écriture pour opérations sensibles (backup, restore, etc.)
      # Générer avec: openssl rand -base64 32
      API_TOKEN: "${BORG_API_TOKEN:?ERREUR: BORG_API_TOKEN requis dans .env}"
      
      # Token de lecture pour opérations read-only (status, info, logs)
      # Si non défini, utilise BORG_API_TOKEN
      API_READ_TOKEN: "${BORG_API_READ_TOKEN:?ERREUR: BORG_API_READ_TOKEN requis dans .env}"
>>>>>>> 09c65f36
      
      # Header personnalisé pour identification du client (Node-RED)
      APP_FROM_HEADER: "${APP_FROM_HEADER:?ERREUR: APP_FROM_HEADER requis dans .env}"
      
      # ========================================================================
      # FLASK / GUNICORN
      # ========================================================================
      API_BIND: "0.0.0.0"
      API_PORT: "5000"
      API_WORKERS: "2"
      API_THREADS: "4"
      API_TIMEOUT: "300"
      API_KEEPALIVE: "75"
      API_LOGLEVEL: "info"
      
      # ========================================================================
      # BORGMATIC / BORG
      # ========================================================================
      BORGMATIC_CONFIG_DIR: "/etc/borgmatic.d"
      BORG_BASE_DIR: "/var/lib/borg"
      BORG_SSH_DIR: "/root/.ssh"
      
      # ========================================================================
      # NEXTCLOUD AIO INTEGRATION
      # ========================================================================
      AIO_MASTER: "nextcloud-aio-mastercontainer"
      AIO_DAILY: "/daily-backup.sh"
      AIO_HEALTH: "/healthcheck.sh"
      
      # ========================================================================
      # SERVER-SENT EVENTS (SSE) & WEBHOOKS
      # ========================================================================
      APP_SSE_HEARTBEAT_SEC: "15"
      APP_SSE_BASE_URL: "http://borgmatic-api:5000"
      APP_READY_WEBHOOK_URL: "http://nodered:1880/webhooks/borgmatic/ready"
      
      # ========================================================================
      # DOCKER SOCKET PROXY CONFIGURATION
      # ========================================================================
      # ⚠️ CHOIX IMPORTANT:
      # 
      # OPTION A (RECOMMANDÉ): Avec Docker Socket Proxy
      # Décommenter la ligne suivante ET la section docker-socket-proxy ci-dessus
      # DOCKER_HOST: "tcp://docker-socket-proxy:2375"
      
      # OPTION B (DEV UNIQUEMENT): Accès direct au socket
      # Laisser commenté et utiliser le volume /var/run/docker.sock ci-dessous
      # DOCKER_HOST: ""
      
      # ========================================================================
      # SYSTÈME
      # ========================================================================
      TZ: "Europe/Paris"
    
    # ==========================================================================
    # DEVICES & CAPABILITIES
    # ==========================================================================
    devices:
      # Nécessaire pour borgmatic mount (FUSE)
      - "/dev/fuse:/dev/fuse"
    
    cap_add:
      # Nécessaire pour borgmatic mount (FUSE)
      - SYS_ADMIN
    
    cap_drop:
      # Retirer toutes les autres capabilities
      - ALL
    
    security_opt:
      - no-new-privileges:true
    
    # ==========================================================================
    # VOLUMES
    # ==========================================================================
    volumes:
      # === Configs borgmatic (lecture seule) ===
      - ./configs:/etc/borgmatic.d:ro
      
      # === Volumes Nextcloud AIO (lecture seule) ===
      - nextcloud_aio_mastercontainer:/nextcloud_aio_volumes/nextcloud_aio_mastercontainer:ro
      - nextcloud_aio_nextcloud:/nextcloud_aio_volumes/nextcloud_aio_nextcloud:ro
      - nextcloud_aio_nextcloud:/nextcloud_aio_volumes/nextcloud_aio_nextcloud_data:ro
      - nextcloud_aio_database:/nextcloud_aio_volumes/nextcloud_aio_database:ro
      - nextcloud_aio_database_dump:/nextcloud_aio_volumes/nextcloud_aio_database_dump:ro
      - nextcloud_aio_redis:/nextcloud_aio_volumes/nextcloud_aio_redis:ro
      - nextcloud_aio_apache:/nextcloud_aio_volumes/nextcloud_aio_apache:ro
      
      # === Cache & SSH (persistants) ===
      - cache:/root/.cache/borg
      - ssh:/root/.ssh
      
<<<<<<< HEAD
=======
      # ========================================================================
      # ⚠️ SOCKET DOCKER - CHOISIR UNE OPTION
      # ========================================================================
      
      # OPTION A (RECOMMANDÉ): Avec Docker Socket Proxy
      # Commenter ou supprimer la ligne ci-dessous et utiliser DOCKER_HOST ci-dessus
      
      # OPTION B (DEV UNIQUEMENT): Accès direct au socket
      # ⚠️ DANGER: Donne un accès complet au daemon Docker
      # Décommenter la ligne suivante UNIQUEMENT pour développement
      - /var/run/docker.sock:/var/run/docker.sock:ro
    
    # ==========================================================================
    # LABELS & HEALTHCHECK
    # ==========================================================================
>>>>>>> 09c65f36
    labels:
      - "com.centurylinklabs.watchtower.enable=true"
      - "com.centurylinklabs.watchtower.stop-signal=SIGTERM"
      - "com.centurylinklabs.watchtower.stop-timeout=300s"

    healthcheck:
      test: ["CMD", "python3", "-c", "import urllib.request; urllib.request.urlopen('http://localhost:5000/health', timeout=3)"]
      interval: 30s
      timeout: 5s
      retries: 3
      start_period: 10s

<<<<<<< HEAD
  docker-socket-proxy:
    image: tecnativa/docker-socket-proxy:latest
    container_name: docker-socket-proxy
    restart: unless-stopped
    networks:
      - nodered_borgmatic_nextcloud
    environment:
      CONTAINERS: 1
      INFO: 1
    volumes:
      - /var/run/docker.sock:/var/run/docker.sock:ro

=======
# ==============================================================================
# VOLUMES
# ==============================================================================
>>>>>>> 09c65f36
volumes:
  # Volumes Nextcloud AIO (externes, créés par AIO)
  nextcloud_aio_mastercontainer:
    external: true
  nextcloud_aio_nextcloud:
    external: true
  nextcloud_aio_nextcloud:
    external: true
  nextcloud_aio_database:
    external: true
  nextcloud_aio_database_dump:
    external: true
  nextcloud_aio_redis:
    external: true
  nextcloud_aio_apache:
    external: true
  
  # Volumes locaux (gérés par ce compose)
  cache:
    driver: local
  ssh:
    driver: local

# ==============================================================================
# NOTES DE CONFIGURATION
# ==============================================================================
# 
# CONFIGURATION RECOMMANDÉE POUR PRODUCTION:
# 
# 1. Activer le Docker Socket Proxy:
#    - Décommenter toute la section 'docker-socket-proxy'
#    - Décommenter le réseau 'socket-proxy' dans borgmatic-api.networks
#    - Décommenter le depends_on dans borgmatic-api
#    - Décommenter DOCKER_HOST dans borgmatic-api.environment
#    - Commenter/supprimer le volume /var/run/docker.sock dans borgmatic-api.volumes
# 
# 2. Configurer les variables d'environnement:
#    - Copier .env.example vers .env
#    - Générer des tokens sécurisés
#    - Définir APP_FROM_HEADER
# 
# 3. Préparer les configs borgmatic:
#    - Créer le dossier ./configs
#    - Ajouter vos fichiers .yaml de configuration borgmatic
# 
# 4. Vérifier la sécurité:
#    - Lancer: docker-compose up -d
#    - Vérifier les logs: docker logs borgmatic-api | grep "Security Configuration"
#    - Tester: curl http://localhost:5000/security/exec-whitelist
# 
# NIVEAUX DE SÉCURITÉ:
# 
# Niveau 1 (DEV UNIQUEMENT): Accès direct au socket
#   Protection: ~40% - Socket en lecture seule uniquement
#   Risque: docker exec permet toujours beaucoup de choses
# 
# Niveau 2 (PRODUCTION): Socket Proxy + Whitelist Exec
#   Protection: ~85% - Limite drastique des commandes possibles
#   Risque: Les scripts whitelistés peuvent avoir des vulnérabilités
# 
# Niveau 3 (PARANOID): Niveau 2 + AppArmor + Falco + Vault
#   Protection: ~95% - Défense en profondeur complète
#   Risque: Minimal, exploitation très difficile
# 
# ==============================================================================<|MERGE_RESOLUTION|>--- conflicted
+++ resolved
@@ -133,13 +133,6 @@
       # - socket-proxy                  # Communication avec le proxy
     
     environment:
-<<<<<<< HEAD
-      # === SÉCURITÉ: Générer avec: openssl rand -hex 32 ===
-      API_TOKEN: "CHANGEME_GENERATE_STRONG_TOKEN"
-      API_READ_TOKEN: "CHANGEME_GENERATE_STRONG_TOKEN"
-      APP_FROM_HEADER: "NodeRED-Internal"
-      DOCKER_HOST: "tcp://docker-socket-proxy:2375"
-=======
       # ========================================================================
       # SÉCURITÉ - AUTHENTIFICATION (OBLIGATOIRE)
       # ========================================================================
@@ -150,7 +143,6 @@
       # Token de lecture pour opérations read-only (status, info, logs)
       # Si non défini, utilise BORG_API_TOKEN
       API_READ_TOKEN: "${BORG_API_READ_TOKEN:?ERREUR: BORG_API_READ_TOKEN requis dans .env}"
->>>>>>> 09c65f36
       
       # Header personnalisé pour identification du client (Node-RED)
       APP_FROM_HEADER: "${APP_FROM_HEADER:?ERREUR: APP_FROM_HEADER requis dans .env}"
@@ -243,24 +235,6 @@
       - cache:/root/.cache/borg
       - ssh:/root/.ssh
       
-<<<<<<< HEAD
-=======
-      # ========================================================================
-      # ⚠️ SOCKET DOCKER - CHOISIR UNE OPTION
-      # ========================================================================
-      
-      # OPTION A (RECOMMANDÉ): Avec Docker Socket Proxy
-      # Commenter ou supprimer la ligne ci-dessous et utiliser DOCKER_HOST ci-dessus
-      
-      # OPTION B (DEV UNIQUEMENT): Accès direct au socket
-      # ⚠️ DANGER: Donne un accès complet au daemon Docker
-      # Décommenter la ligne suivante UNIQUEMENT pour développement
-      - /var/run/docker.sock:/var/run/docker.sock:ro
-    
-    # ==========================================================================
-    # LABELS & HEALTHCHECK
-    # ==========================================================================
->>>>>>> 09c65f36
     labels:
       - "com.centurylinklabs.watchtower.enable=true"
       - "com.centurylinklabs.watchtower.stop-signal=SIGTERM"
@@ -273,7 +247,6 @@
       retries: 3
       start_period: 10s
 
-<<<<<<< HEAD
   docker-socket-proxy:
     image: tecnativa/docker-socket-proxy:latest
     container_name: docker-socket-proxy
@@ -286,11 +259,6 @@
     volumes:
       - /var/run/docker.sock:/var/run/docker.sock:ro
 
-=======
-# ==============================================================================
-# VOLUMES
-# ==============================================================================
->>>>>>> 09c65f36
 volumes:
   # Volumes Nextcloud AIO (externes, créés par AIO)
   nextcloud_aio_mastercontainer:

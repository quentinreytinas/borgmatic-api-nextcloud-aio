--- conflicted
+++ resolved
@@ -101,85 +101,6 @@
     assert payload["checks"]["docker_details"] == "no daemon"
 
 
-<<<<<<< HEAD
-def test_create_backup_accepts_stop_timeout_override(monkeypatch, app):
-    client = app.test_client()
-    recorded: dict[str, object] = {}
-
-    def fake_stop(timeout=None):
-        recorded["timeout"] = timeout
-        return {"returncode": 0, "stdout": "", "stderr": ""}
-
-    class DummyProcess:
-        pid = 1234
-
-    def fake_run(args, env, job_id):
-        recorded["run_called"] = True
-        return DummyProcess()
-
-    monkeypatch.setattr(
-        "borgmatic_api_app.routes.legacy._stop_official_daily_backup", fake_stop
-    )
-    monkeypatch.setattr(
-        "borgmatic_api_app.routes.legacy._resolve_config",
-        lambda _: Path("/tmp/config.yaml"),
-    )
-    monkeypatch.setattr(
-        "borgmatic_api_app.routes.legacy._validate_borgmatic_args",
-        lambda args: None,
-    )
-    monkeypatch.setattr(
-        "borgmatic_api_app.routes.legacy._run_borgmatic", fake_run
-    )
-
-    response = client.post(
-        "/create-backup",
-        json={"repository": "main", "stop_timeout": 75},
-        headers=auth_headers(write=True),
-    )
-
-    assert response.status_code == 200
-    payload = response.get_json()
-    assert payload["official_daily_stop"]["returncode"] == 0
-    assert recorded["timeout"] == 75
-    assert recorded.get("run_called") is True
-
-
-def test_create_backup_timeout_uses_configured_default(monkeypatch):
-    monkeypatch.setenv("API_TOKEN", "test-write")
-    monkeypatch.setenv("API_READ_TOKEN", "test-read")
-    monkeypatch.setenv("APP_FROM_HEADER", "NodeRED-Internal")
-    monkeypatch.setenv("AIO_STOP_TIMEOUT", "45")
-    monkeypatch.delenv("APP_READY_WEBHOOK_URL", raising=False)
-
-    app = create_app()
-    client = app.test_client()
-
-    monkeypatch.setattr(
-        "borgmatic_api_app.routes.legacy._resolve_config",
-        lambda _: Path("/tmp/config.yaml"),
-    )
-
-    def fake_stop(timeout=None):
-        raise subprocess.TimeoutExpired(cmd="docker exec", timeout=timeout or 45)
-
-    monkeypatch.setattr(
-        "borgmatic_api_app.routes.legacy._stop_official_daily_backup", fake_stop
-    )
-
-    response = client.post(
-        "/create-backup",
-        json={"repository": "main"},
-        headers=auth_headers(write=True),
-    )
-
-    assert response.status_code == 408
-    payload = response.get_json()
-    assert payload["message"].endswith("45s")
-
-
-=======
->>>>>>> 0653c166
 def test_daily_backup_stop_endpoint_executes_docker(monkeypatch, app):
     client = app.test_client()
     recorded = {}
